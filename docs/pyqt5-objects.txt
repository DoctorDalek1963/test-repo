--- conflicted
+++ resolved
@@ -3,18 +3,6 @@
 
 # === Classes
 
-<<<<<<< HEAD
-QApplication py:class 1 qapplication.html -
-QCloseEvent  py:class 1 qcloseevent.html  -
-QDialog      py:class 1 qdialog.html      -
-QKeyEvent    py:class 1 qkeyevent.html    -
-QLabel       py:class 1 qlabel.html       -
-QMouseEvent  py:class 1 qmouseevent.html  -
-QPainter     py:class 1 qpainter.html     -
-QPaintEvent  py:class 1 qpaintevent.html  -
-QWheelEvent  py:class 1 qwheelevent.html  -
-QWidget      py:class 1 qwidget.html      -
-=======
 QApplication py:class 1 qapplication.html      -
 QCloseEvent  py:class 1 qcloseevent.html       -
 QDialog      py:class 1 qdialog.html           -
@@ -26,7 +14,6 @@
 QPaintEvent  py:class 1 qpaintevent.html       -
 QWheelEvent  py:class 1 qwheelevent.html       -
 QWidget      py:class 1 qwidget.html           -
->>>>>>> 74d76afd
 
 # This is technically a pointer to a class instance, but I want it formatted as a class
 qApp         py:class 1 qapplication.html#qApp -
@@ -49,7 +36,6 @@
 # === Full forms
 # These are in full form so that autodoc can reference base classes and param types
 
-<<<<<<< HEAD
 PyQt5.QtCore.QCoreApplication py:class 1 qcoreapplication.html      QCoreApplication
 PyQt5.QtGui.QCloseEvent       py:class 1 qcloseevent.html           QCloseEvent
 PyQt5.QtGui.QKeyEvent         py:class 1 qkeyevent.html             QKeyEvent
@@ -60,20 +46,6 @@
 PyQt5.QtGui.QValidator.State  py:class 1 qvalidator.html#State-enum QValidator.State
 PyQt5.QtGui.QWheelEvent       py:class 1 qwheelevent.html           QWheelEvent
 PyQt5.QtWidgets.QDialog       py:class 1 qdialog.html               QDialog
+PyQt5.QtWidgets.QFileDialog   py:class 1 qfiledialog.html           QFileDialog
 PyQt5.QtWidgets.QMainWindow   py:class 1 qmainwindow.html           QMainWindow
-PyQt5.QtWidgets.QWidget       py:class 1 qwidget.html               QWidget
-=======
-PyQt5.QtCore.QCoreApplication py:class 1 qcoreapplication.html      -
-PyQt5.QtGui.QCloseEvent       py:class 1 qcloseevent.html           -
-PyQt5.QtGui.QKeyEvent         py:class 1 qkeyevent.html             -
-PyQt5.QtGui.QMouseEvent       py:class 1 qmouseevent.html           -
-PyQt5.QtGui.QPainter          py:class 1 qpainter.html              -
-PyQt5.QtGui.QPaintEvent       py:class 1 qpaintevent.html           -
-PyQt5.QtGui.QValidator        py:class 1 qvalidator.html            -
-PyQt5.QtGui.QValidator.State  py:class 1 qvalidator.html#State-enum -
-PyQt5.QtGui.QWheelEvent       py:class 1 qwheelevent.html           -
-PyQt5.QtWidgets.QDialog       py:class 1 qdialog.html               -
-PyQt5.QtWidgets.QFileDialog   py:class 1 qfiledialog.html           -
-PyQt5.QtWidgets.QMainWindow   py:class 1 qmainwindow.html           -
-PyQt5.QtWidgets.QWidget       py:class 1 qwidget.html               -
->>>>>>> 74d76afd
+PyQt5.QtWidgets.QWidget       py:class 1 qwidget.html               QWidget