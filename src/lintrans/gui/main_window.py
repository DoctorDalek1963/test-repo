--- conflicted
+++ resolved
@@ -18,13 +18,8 @@
 from numpy import linalg
 from numpy.linalg import LinAlgError
 from PyQt5 import QtWidgets
-<<<<<<< HEAD
-from PyQt5.QtCore import pyqtSlot, QThread
+from PyQt5.QtCore import pyqtSlot, QCoreApplication, QThread
 from PyQt5.QtGui import QCloseEvent, QKeySequence
-=======
-from PyQt5.QtCore import pyqtSlot, QCoreApplication, QThread
-from PyQt5.QtGui import QKeySequence
->>>>>>> 37fb95be
 from PyQt5.QtWidgets import (QApplication, QHBoxLayout, QMainWindow, QMessageBox,
                              QShortcut, QSizePolicy, QSpacerItem, QStyleFactory, QVBoxLayout)
 
