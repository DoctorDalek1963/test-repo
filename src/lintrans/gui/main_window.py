--- conflicted
+++ resolved
@@ -614,11 +614,7 @@
         (meaning it blocks interaction with the main window) with the proper method
         connected to the :meth:`QDialog.accepted` signal.
 
-<<<<<<< HEAD
-        .. note:: ``dialog_class`` must subclass :class:`~lintrans.gui.dialogs.define_new_matrix.DefineDialog`.
-=======
-        .. note:: ``dialog_class`` must subclass :class:`lintrans.gui.dialogs.define_new_matrix.DefineMatrixDialog`.
->>>>>>> f6516462
+        .. note:: ``dialog_class`` must subclass :class:`~lintrans.gui.dialogs.define_new_matrix.DefineMatrixDialog`.
 
         :param dialog_class: The dialog class to instantiate
         :type dialog_class: Type[lintrans.gui.dialogs.define_new_matrix.DefineMatrixDialog]
